import data from "@emoji-mart/data/sets/14/twitter.json"
import Picker from "@emoji-mart/react"
import Button from "@material-ui/core/Button"
import InputAdornment from "@material-ui/core/InputAdornment"
import Popover from "@material-ui/core/Popover"
import { makeStyles } from "@material-ui/core/styles"
import TextField from "@material-ui/core/TextField"
import { Template, UpdateTemplateMeta } from "api/typesGenerated"
import { OpenDropdown } from "components/DropdownArrows/DropdownArrows"
import { FormFooter } from "components/FormFooter/FormFooter"
import { Stack } from "components/Stack/Stack"
import { FormikContextType, FormikTouched, useFormik } from "formik"
import { FC, useRef, useState } from "react"
import { colors } from "theme/colors"
import { getFormHelpers, nameValidator, onChangeTrimmed } from "util/formUtils"
import * as Yup from "yup"

export const Language = {
  nameLabel: "Name",
  descriptionLabel: "Description",
  defaultTtlLabel: "Auto-stop default",
  iconLabel: "Icon",
  formAriaLabel: "Template settings form",
  selectEmoji: "Select emoji",
  ttlMaxError:
    "Please enter a limit that is less than or equal to 168 hours (7 days).",
  descriptionMaxError:
    "Please enter a description that is less than or equal to 128 characters.",
  ttlHelperText: (ttl: number): string =>
    `Workspaces created from this template will default to stopping after ${ttl} hours.`,
}

const MAX_DESCRIPTION_CHAR_LIMIT = 128
const MAX_TTL_DAYS = 7
const MS_HOUR_CONVERSION = 3600000

export const validationSchema = Yup.object({
  name: nameValidator(Language.nameLabel),
  description: Yup.string().max(
    MAX_DESCRIPTION_CHAR_LIMIT,
    Language.descriptionMaxError,
  ),
  default_ttl_ms: Yup.number()
    .integer()
    .min(0)
    .max(24 * MAX_TTL_DAYS /* 7 days in hours */, Language.ttlMaxError),
})

export interface TemplateSettingsForm {
  template: Template
  onSubmit: (data: UpdateTemplateMeta) => void
  onCancel: () => void
  isSubmitting: boolean
  error?: unknown
  // Helpful to show field errors on Storybook
  initialTouched?: FormikTouched<UpdateTemplateMeta>
}

export const TemplateSettingsForm: FC<TemplateSettingsForm> = ({
  template,
  onSubmit,
  onCancel,
  error,
  isSubmitting,
  initialTouched,
}) => {
  const [isEmojiPickerOpen, setIsEmojiPickerOpen] = useState(false)
  const form: FormikContextType<UpdateTemplateMeta> =
    useFormik<UpdateTemplateMeta>({
      initialValues: {
        name: template.name,
        description: template.description,
        // on display, convert from ms => hours
        default_ttl_ms: template.default_ttl_ms / MS_HOUR_CONVERSION,
        icon: template.icon,
      },
      validationSchema,
      onSubmit: (formData) => {
        // on submit, convert from hours => ms
        onSubmit({
          ...formData,
          default_ttl_ms: formData.default_ttl_ms
            ? formData.default_ttl_ms * MS_HOUR_CONVERSION
            : undefined,
        })
      },
      initialTouched,
    })
  const getFieldHelpers = getFormHelpers<UpdateTemplateMeta>(form, error)
  const styles = useStyles()
  const hasIcon = form.values.icon && form.values.icon !== ""
  const emojiButtonRef = useRef<HTMLButtonElement>(null)

  return (
    <form onSubmit={form.handleSubmit} aria-label={Language.formAriaLabel}>
      <Stack>
        <TextField
          {...getFieldHelpers("name")}
          disabled={isSubmitting}
          onChange={onChangeTrimmed(form)}
          autoFocus
          fullWidth
          label={Language.nameLabel}
          variant="outlined"
        />

        <TextField
          {...getFieldHelpers("description")}
          multiline
          disabled={isSubmitting}
          fullWidth
          label={Language.descriptionLabel}
          variant="outlined"
          rows={2}
        />

        <div className={styles.iconField}>
          <TextField
            {...getFieldHelpers("icon")}
            disabled={isSubmitting}
            fullWidth
            label={Language.iconLabel}
            variant="outlined"
            InputProps={{
              endAdornment: hasIcon ? (
                <InputAdornment position="end">
                  <img
                    alt=""
                    src={form.values.icon}
                    className={styles.adornment}
                    // This prevent browser to display the ugly error icon if the
                    // image path is wrong or user didn't finish typing the url
                    onError={(e) => (e.currentTarget.style.display = "none")}
                    onLoad={(e) => (e.currentTarget.style.display = "inline")}
                  />
                </InputAdornment>
              ) : undefined,
            }}
          />

          <Button
            fullWidth
            ref={emojiButtonRef}
            variant="outlined"
            size="small"
            endIcon={<OpenDropdown />}
            onClick={() => {
              setIsEmojiPickerOpen((v) => !v)
            }}
          >
            {Language.selectEmoji}
          </Button>

          <Popover
            id="emoji"
            open={isEmojiPickerOpen}
            anchorEl={emojiButtonRef.current}
            onClose={() => {
              setIsEmojiPickerOpen(false)
            }}
          >
            <Picker
              theme="dark"
              data={data}
              onEmojiSelect={(emojiData) => {
                // See: https://github.com/missive/emoji-mart/issues/51#issuecomment-287353222
                form.setFieldValue(
                  "icon",
                  `/emojis/${emojiData.unified.replace(/-fe0f$/, "")}.png`,
                )
                setIsEmojiPickerOpen(false)
              }}
            />
          </Popover>
        </div>

        <TextField
          {...getFieldHelpers("default_ttl_ms")}
          disabled={isSubmitting}
          fullWidth
          inputProps={{ min: 0, step: 1 }}
          label={Language.defaultTtlLabel}
          variant="outlined"
          type="number"
        />
        {/* If a value for default_ttl_ms has been entered and
        there are no validation errors for that field, display helper text.
        We do not use the MUI helper-text prop because it overrides the validation error */}
<<<<<<< HEAD
        {form.values.max_ttl_ms && !form.errors.max_ttl_ms && (
          <span>{Language.ttlHelperText(form.values.max_ttl_ms)}</span>
=======
        {form.values.default_ttl_ms && !form.errors.default_ttl_ms && (
          <Typography variant="subtitle2">
            {Language.ttlHelperText(form.values.default_ttl_ms)}
          </Typography>
>>>>>>> 18a97c6f
        )}
      </Stack>

      <FormFooter onCancel={onCancel} isLoading={isSubmitting} />
    </form>
  )
}

const useStyles = makeStyles((theme) => ({
  "@global": {
    "em-emoji-picker": {
      "--rgb-background": theme.palette.background.paper,
      "--rgb-input": colors.gray[17],
      "--rgb-color": colors.gray[4],
    },
  },
  adornment: {
    width: theme.spacing(3),
    height: theme.spacing(3),
  },
  iconField: {
    paddingBottom: theme.spacing(0.5),
  },
}))<|MERGE_RESOLUTION|>--- conflicted
+++ resolved
@@ -186,15 +186,8 @@
         {/* If a value for default_ttl_ms has been entered and
         there are no validation errors for that field, display helper text.
         We do not use the MUI helper-text prop because it overrides the validation error */}
-<<<<<<< HEAD
-        {form.values.max_ttl_ms && !form.errors.max_ttl_ms && (
-          <span>{Language.ttlHelperText(form.values.max_ttl_ms)}</span>
-=======
         {form.values.default_ttl_ms && !form.errors.default_ttl_ms && (
-          <Typography variant="subtitle2">
-            {Language.ttlHelperText(form.values.default_ttl_ms)}
-          </Typography>
->>>>>>> 18a97c6f
+          <span>{Language.ttlHelperText(form.values.default_ttl_ms)}</span>
         )}
       </Stack>
 
