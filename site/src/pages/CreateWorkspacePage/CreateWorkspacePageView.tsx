import TextField from "@material-ui/core/TextField"
import * as TypesGen from "api/typesGenerated"
import { ErrorSummary } from "components/ErrorSummary/ErrorSummary"
<<<<<<< HEAD
import { WorkspaceParameter } from "components/WorkspaceParameter/WorkspaceParameter"
=======
import { FormFooter } from "components/FormFooter/FormFooter"
import { FullPageForm } from "components/FullPageForm/FullPageForm"
import { Loader } from "components/Loader/Loader"
import { ParameterInput } from "components/ParameterInput/ParameterInput"
import { Stack } from "components/Stack/Stack"
import { UserAutocomplete } from "components/UserAutocomplete/UserAutocomplete"
import { WorkspaceQuota } from "components/WorkspaceQuota/WorkspaceQuota"
>>>>>>> 3ab8d576
import { FormikContextType, FormikTouched, useFormik } from "formik"
import { i18n } from "i18n"
import { FC, useState } from "react"
import { useTranslation } from "react-i18next"
import { getFormHelpers, nameValidator, onChangeTrimmed } from "util/formUtils"
import * as Yup from "yup"

export enum CreateWorkspaceErrors {
  GET_TEMPLATES_ERROR = "getTemplatesError",
  GET_TEMPLATE_SCHEMA_ERROR = "getTemplateSchemaError",
  CREATE_WORKSPACE_ERROR = "createWorkspaceError",
  GET_WORKSPACE_QUOTA_ERROR = "getWorkspaceQuotaError",
}

export interface CreateWorkspacePageViewProps {
  loadingTemplates: boolean
  loadingTemplateSchema: boolean
  creatingWorkspace: boolean
  hasTemplateErrors: boolean
  templateName: string
  templates?: TypesGen.Template[]
  selectedTemplate?: TypesGen.Template
<<<<<<< HEAD
  templateSchema?: TypesGen.DeprecatedParameterSchema[]
  templateParameters?: TypesGen.TemplateVersionParameter[]
=======
  templateSchema?: TypesGen.ParameterSchema[]
  workspaceQuota?: TypesGen.WorkspaceQuota
>>>>>>> 3ab8d576
  createWorkspaceErrors: Partial<Record<CreateWorkspaceErrors, Error | unknown>>
  canCreateForUser?: boolean
  owner: TypesGen.User | null
  setOwner: (arg0: TypesGen.User | null) => void
  onCancel: () => void
  onSubmit: (req: TypesGen.CreateWorkspaceRequest) => void
  // initialTouched is only used for testing the error state of the form.
  initialTouched?: FormikTouched<TypesGen.CreateWorkspaceRequest>
}

const { t } = i18n

export const validationSchema = Yup.object({
  name: nameValidator(t("nameLabel", { ns: "createWorkspacePage" })),
})

export const CreateWorkspacePageView: FC<React.PropsWithChildren<CreateWorkspacePageViewProps>> = (
  props,
) => {
<<<<<<< HEAD
  const [deprecatedParameterValues, setDeprecatedParameterValues] = useState<
    Record<string, string>
  >({})
  useStyles()
=======
  const { t } = useTranslation("createWorkspacePage")

  const [parameterValues, setParameterValues] = useState<Record<string, string>>({})
>>>>>>> 3ab8d576

  const form: FormikContextType<TypesGen.CreateWorkspaceRequest> =
    useFormik<TypesGen.CreateWorkspaceRequest>({
      initialValues: {
        name: "",
        template_id: props.selectedTemplate ? props.selectedTemplate.id : "",
      },
      enableReinitialize: true,
      validationSchema,
      initialTouched: props.initialTouched,
      onSubmit: (request) => {
        if (!props.templateSchema) {
          throw new Error("No template schema loaded")
        }

        const createRequests: TypesGen.DeprecatedCreateParameterRequest[] = []
        props.templateSchema.forEach((schema) => {
          let value = schema.default_source_value
          if (schema.name in deprecatedParameterValues) {
            value = deprecatedParameterValues[schema.name]
          }
          createRequests.push({
            name: schema.name,
            destination_scheme: schema.default_destination_scheme,
            source_scheme: "data",
            source_value: value,
          })
        })
        props.onSubmit({
          ...request,
          parameter_values: createRequests,
        })
        form.setSubmitting(false)
      },
    })

  const getFieldHelpers = getFormHelpers<TypesGen.CreateWorkspaceRequest>(
    form,
    props.createWorkspaceErrors[CreateWorkspaceErrors.CREATE_WORKSPACE_ERROR],
  )

  if (props.hasTemplateErrors) {
    return (
      <Stack>
        {props.createWorkspaceErrors[CreateWorkspaceErrors.GET_TEMPLATES_ERROR] ? (
          <ErrorSummary
            error={props.createWorkspaceErrors[CreateWorkspaceErrors.GET_TEMPLATES_ERROR]}
          />
        ) : null}
        {props.createWorkspaceErrors[CreateWorkspaceErrors.GET_TEMPLATE_SCHEMA_ERROR] ? (
          <ErrorSummary
            error={props.createWorkspaceErrors[CreateWorkspaceErrors.GET_TEMPLATE_SCHEMA_ERROR]}
          />
        ) : null}
      </Stack>
    )
  }

  const canSubmit =
    props.workspaceQuota && props.workspaceQuota.user_workspace_limit > 0
      ? props.workspaceQuota.user_workspace_count < props.workspaceQuota.user_workspace_limit
      : true

  return (
    <FullPageForm title="Create workspace" onCancel={props.onCancel}>
      <form onSubmit={form.handleSubmit}>
        <Stack>
          {Boolean(props.createWorkspaceErrors[CreateWorkspaceErrors.CREATE_WORKSPACE_ERROR]) && (
            <ErrorSummary
              error={props.createWorkspaceErrors[CreateWorkspaceErrors.CREATE_WORKSPACE_ERROR]}
            />
          )}
          <TextField
            disabled
            fullWidth
            label={t("templateLabel")}
            value={props.selectedTemplate?.name || props.templateName}
            variant="outlined"
          />

          {props.loadingTemplateSchema && <Loader />}
          {props.selectedTemplate && props.templateSchema && (
            <>
              <TextField
                {...getFieldHelpers("name")}
                disabled={form.isSubmitting}
                onChange={onChangeTrimmed(form)}
                autoFocus
                fullWidth
                label={t("nameLabel")}
                variant="outlined"
              />

              {props.canCreateForUser && (
                <UserAutocomplete
                  value={props.owner}
                  onChange={props.setOwner}
                  label={t("ownerLabel")}
                  inputMargin="dense"
                  showAvatar
                />
              )}

              {props.templateSchema.length > 0 && (
                <Stack>
                  {props.templateSchema.map((schema) => (
                    <ParameterInput
                      disabled={form.isSubmitting}
                      key={schema.id}
                      onChange={(value) => {
                        setDeprecatedParameterValues({
                          ...deprecatedParameterValues,
                          [schema.name]: value,
                        })
                      }}
                      schema={schema}
                    />
                  ))}
                </Stack>
              )}

              {props.workspaceQuota && (
                <WorkspaceQuota
                  quota={props.workspaceQuota}
                  error={
                    props.createWorkspaceErrors[CreateWorkspaceErrors.GET_WORKSPACE_QUOTA_ERROR]
                  }
                />
              )}

              <FormFooter
                onCancel={props.onCancel}
                isLoading={props.creatingWorkspace}
                submitDisabled={!canSubmit}
              />
            </>
          )}

          {props.selectedTemplate &&
            props.templateParameters &&
            props.templateParameters.map((parameter) => (
              <WorkspaceParameter templateParameter={parameter} key={parameter.name} />
            ))}
        </Stack>
      </form>
    </FullPageForm>
  )
}<|MERGE_RESOLUTION|>--- conflicted
+++ resolved
@@ -1,17 +1,14 @@
 import TextField from "@material-ui/core/TextField"
 import * as TypesGen from "api/typesGenerated"
 import { ErrorSummary } from "components/ErrorSummary/ErrorSummary"
-<<<<<<< HEAD
-import { WorkspaceParameter } from "components/WorkspaceParameter/WorkspaceParameter"
-=======
 import { FormFooter } from "components/FormFooter/FormFooter"
 import { FullPageForm } from "components/FullPageForm/FullPageForm"
 import { Loader } from "components/Loader/Loader"
 import { ParameterInput } from "components/ParameterInput/ParameterInput"
 import { Stack } from "components/Stack/Stack"
 import { UserAutocomplete } from "components/UserAutocomplete/UserAutocomplete"
+import { WorkspaceParameter } from "components/WorkspaceParameter/WorkspaceParameter"
 import { WorkspaceQuota } from "components/WorkspaceQuota/WorkspaceQuota"
->>>>>>> 3ab8d576
 import { FormikContextType, FormikTouched, useFormik } from "formik"
 import { i18n } from "i18n"
 import { FC, useState } from "react"
@@ -34,13 +31,9 @@
   templateName: string
   templates?: TypesGen.Template[]
   selectedTemplate?: TypesGen.Template
-<<<<<<< HEAD
+  templateParameters?: TypesGen.TemplateVersionParameter[]
   templateSchema?: TypesGen.DeprecatedParameterSchema[]
-  templateParameters?: TypesGen.TemplateVersionParameter[]
-=======
-  templateSchema?: TypesGen.ParameterSchema[]
   workspaceQuota?: TypesGen.WorkspaceQuota
->>>>>>> 3ab8d576
   createWorkspaceErrors: Partial<Record<CreateWorkspaceErrors, Error | unknown>>
   canCreateForUser?: boolean
   owner: TypesGen.User | null
@@ -60,16 +53,11 @@
 export const CreateWorkspacePageView: FC<React.PropsWithChildren<CreateWorkspacePageViewProps>> = (
   props,
 ) => {
-<<<<<<< HEAD
+  const { t } = useTranslation("createWorkspacePage")
+
   const [deprecatedParameterValues, setDeprecatedParameterValues] = useState<
     Record<string, string>
   >({})
-  useStyles()
-=======
-  const { t } = useTranslation("createWorkspacePage")
-
-  const [parameterValues, setParameterValues] = useState<Record<string, string>>({})
->>>>>>> 3ab8d576
 
   const form: FormikContextType<TypesGen.CreateWorkspaceRequest> =
     useFormik<TypesGen.CreateWorkspaceRequest>({
