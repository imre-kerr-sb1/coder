import { shallowEqual, useActor, useMachine, useSelector } from "@xstate/react"
import { FeatureNames } from "api/types"
import { useOrganizationId } from "hooks/useOrganizationId"
import { FC, useContext } from "react"
import { Helmet } from "react-helmet-async"
import { useNavigate, useParams } from "react-router-dom"
import { pageTitle } from "util/page"
import { createWorkspaceMachine } from "xServices/createWorkspace/createWorkspaceXService"
import { selectFeatureVisibility } from "xServices/entitlements/entitlementsSelectors"
import { XServiceContext } from "xServices/StateContext"
import { CreateWorkspaceErrors, CreateWorkspacePageView } from "./CreateWorkspacePageView"

const CreateWorkspacePage: FC = () => {
  const xServices = useContext(XServiceContext)
  const organizationId = useOrganizationId()
  const { template } = useParams()
  const templateName = template ? template : ""
  const navigate = useNavigate()
  const featureVisibility = useSelector(
    xServices.entitlementsXService,
    selectFeatureVisibility,
    shallowEqual,
  )
  const workspaceQuotaEnabled = featureVisibility[FeatureNames.WorkspaceQuota]

  const [authState] = useActor(xServices.authXService)
  const { me } = authState.context
  const [createWorkspaceState, send] = useMachine(createWorkspaceMachine, {
    context: { organizationId, templateName, workspaceQuotaEnabled, owner: me ?? null },
    actions: {
      onCreateWorkspace: (_, event) => {
        navigate(`/@${event.data.owner_name}/${event.data.name}`)
      },
    },
  })

  const {
    templates,
    templateSchema,
    templateVersionParameters,
    selectedTemplate,
    getTemplateSchemaError,
    getTemplatesError,
    createWorkspaceError,
    permissions,
    workspaceQuota,
    getWorkspaceQuotaError,
    owner,
  } = createWorkspaceState.context

  return (
    <>
      <Helmet>
        <title>{pageTitle("Create Workspace")}</title>
      </Helmet>
      <CreateWorkspacePageView
        loadingTemplates={createWorkspaceState.matches("gettingTemplates")}
        loadingTemplateSchema={createWorkspaceState.matches("gettingTemplateSchema")}
        creatingWorkspace={createWorkspaceState.matches("creatingWorkspace")}
        hasTemplateErrors={createWorkspaceState.matches("error")}
        templateName={templateName}
        templates={templates}
        selectedTemplate={selectedTemplate}
        templateSchema={templateSchema}
<<<<<<< HEAD
        templateParameters={templateVersionParameters}
=======
        workspaceQuota={workspaceQuota}
>>>>>>> 3ab8d576
        createWorkspaceErrors={{
          [CreateWorkspaceErrors.GET_TEMPLATES_ERROR]: getTemplatesError,
          [CreateWorkspaceErrors.GET_TEMPLATE_SCHEMA_ERROR]: getTemplateSchemaError,
          [CreateWorkspaceErrors.CREATE_WORKSPACE_ERROR]: createWorkspaceError,
          [CreateWorkspaceErrors.GET_WORKSPACE_QUOTA_ERROR]: getWorkspaceQuotaError,
        }}
        canCreateForUser={permissions?.createWorkspaceForUser}
        owner={owner}
        setOwner={(user) => {
          send({
            type: "SELECT_OWNER",
            owner: user,
          })
        }}
        onCancel={() => {
          navigate("/templates")
        }}
        onSubmit={(request) => {
          send({
            type: "CREATE_WORKSPACE",
            request,
            owner,
          })
        }}
      />
    </>
  )
}

export default CreateWorkspacePage<|MERGE_RESOLUTION|>--- conflicted
+++ resolved
@@ -62,11 +62,8 @@
         templates={templates}
         selectedTemplate={selectedTemplate}
         templateSchema={templateSchema}
-<<<<<<< HEAD
         templateParameters={templateVersionParameters}
-=======
         workspaceQuota={workspaceQuota}
->>>>>>> 3ab8d576
         createWorkspaceErrors={{
           [CreateWorkspaceErrors.GET_TEMPLATES_ERROR]: getTemplatesError,
           [CreateWorkspaceErrors.GET_TEMPLATE_SCHEMA_ERROR]: getTemplateSchemaError,
