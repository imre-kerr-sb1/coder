--- conflicted
+++ resolved
@@ -212,7 +212,8 @@
 func (api *API) templateVersionParameters(rw http.ResponseWriter, r *http.Request) {
 	ctx := r.Context()
 	templateVersion := httpmw.TemplateVersionParam(r)
-	if !api.Authorize(r, rbac.ActionRead, templateVersion) {
+	template := httpmw.TemplateParam(r)
+	if !api.Authorize(r, rbac.ActionRead, templateVersion.RBACObject(template)) {
 		httpapi.ResourceNotFound(rw)
 		return
 	}
@@ -850,7 +851,6 @@
 			}
 		}
 
-<<<<<<< HEAD
 		templateVersionID := uuid.New()
 		jobInput, err := json.Marshal(templateVersionImportJob{
 			TemplateVersionID: templateVersionID,
@@ -858,10 +858,7 @@
 		if err != nil {
 			return xerrors.Errorf("marshal job input: %w", err)
 		}
-		provisionerJob, err = db.InsertProvisionerJob(ctx, database.InsertProvisionerJobParams{
-=======
 		provisionerJob, err = tx.InsertProvisionerJob(ctx, database.InsertProvisionerJobParams{
->>>>>>> df89e2c3
 			ID:             jobID,
 			CreatedAt:      database.Now(),
 			UpdatedAt:      database.Now(),
@@ -889,13 +886,8 @@
 			req.Name = namesgenerator.GetRandomName(1)
 		}
 
-<<<<<<< HEAD
-		templateVersion, err = db.InsertTemplateVersion(ctx, database.InsertTemplateVersionParams{
+		templateVersion, err = tx.InsertTemplateVersion(ctx, database.InsertTemplateVersionParams{
 			ID:             templateVersionID,
-=======
-		templateVersion, err = tx.InsertTemplateVersion(ctx, database.InsertTemplateVersionParams{
-			ID:             uuid.New(),
->>>>>>> df89e2c3
 			TemplateID:     templateID,
 			OrganizationID: organization.ID,
 			CreatedAt:      database.Now(),
