--- conflicted
+++ resolved
@@ -37,18 +37,6 @@
 	}
 }
 
-<<<<<<< HEAD
-=======
-func TestFilterError(t *testing.T) {
-	t.Parallel()
-	auth, err := NewAuthorizer()
-	require.NoError(t, err)
-
-	_, err = Filter(context.Background(), auth, uuid.NewString(), []string{}, ScopeAll, ActionRead, []Object{ResourceUser, ResourceWorkspace})
-	require.ErrorContains(t, err, "object types must be uniform")
-}
-
->>>>>>> 7fe7ffea
 // TestFilter ensures the filter acts the same as an individual authorize.
 // It generates a random set of objects, then runs the Filter batch function
 // against the singular ByRoleName function.
@@ -714,11 +702,6 @@
 	authorizer, err := NewAuthorizer()
 	require.NoError(t, err)
 	for _, cases := range sets {
-<<<<<<< HEAD
-		for _, c := range cases {
-			c := c
-			t.Run(name, func(t *testing.T) {
-=======
 		for i, c := range cases {
 			c := c
 			if c.resource.Type != "application_connect" {
@@ -726,7 +709,6 @@
 			}
 			caseName := fmt.Sprintf("%s/%d", name, i)
 			t.Run(caseName, func(t *testing.T) {
->>>>>>> 7fe7ffea
 				t.Parallel()
 				for _, a := range c.actions {
 					ctx, cancel := context.WithTimeout(context.Background(), testutil.WaitShort)
