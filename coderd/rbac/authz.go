--- conflicted
+++ resolved
@@ -22,14 +22,9 @@
 }
 
 // Filter takes in a list of objects, and will filter the list removing all
-<<<<<<< HEAD
 // the elements the subject does not have permission for. This function slows
 // down if the list contains objects of multiple types. Attempt to only
 // filter objects of the same type for faster performance.
-func Filter[O Objecter](ctx context.Context, auth Authorizer, subjID string, subjRoles []string, action Action, objects []O) ([]O, error) {
-=======
-// the elements the subject does not have permission for. All objects must be
-// of the same type.
 func Filter[O Objecter](ctx context.Context, auth Authorizer, subjID string, subjRoles []string, scope Scope, action Action, objects []O) ([]O, error) {
 	ctx, span := tracing.StartSpan(ctx, trace.WithAttributes(
 		attribute.String("subject_id", subjID),
@@ -38,14 +33,12 @@
 	))
 	defer span.End()
 
->>>>>>> 7fe7ffea
 	if len(objects) == 0 {
 		// Nothing to filter
 		return objects, nil
 	}
 
 	filtered := make([]O, 0)
-<<<<<<< HEAD
 	prepared := make(map[string]PreparedAuthorized)
 
 	for i := range objects {
@@ -55,22 +48,11 @@
 		objectAuth, ok := prepared[object.RBACObject().Type]
 		if !ok {
 			var err error
-			objectAuth, err = auth.PrepareByRoleName(ctx, subjID, subjRoles, action, objectType)
+			objectAuth, err = auth.PrepareByRoleName(ctx, subjID, subjRoles, scope, action, objectType)
 			if err != nil {
 				return nil, xerrors.Errorf("prepare: %w", err)
 			}
 			prepared[objectType] = objectAuth
-=======
-	prepared, err := auth.PrepareByRoleName(ctx, subjID, subjRoles, scope, action, objectType)
-	if err != nil {
-		return nil, xerrors.Errorf("prepare: %w", err)
-	}
-
-	for _, object := range objects {
-		rbacObj := object.RBACObject()
-		if rbacObj.Type != objectType {
-			return nil, xerrors.Errorf("object types must be uniform across the set (%s), found %s", objectType, object.RBACObject().Type)
->>>>>>> 7fe7ffea
 		}
 
 		rbacObj := object.RBACObject()
