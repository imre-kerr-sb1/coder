--- conflicted
+++ resolved
@@ -185,13 +185,8 @@
 	}()
 
 	sendEvent := func(ctx context.Context, sse codersdk.ServerSentEvent) error {
-<<<<<<< HEAD
-		if r.Context().Err() != nil {
-			return r.Context().Err()
-=======
 		if ctx.Err() != nil {
 			return ctx.Err()
->>>>>>> 4e95a996
 		}
 
 		buf := &bytes.Buffer{}
