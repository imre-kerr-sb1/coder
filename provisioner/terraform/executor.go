--- conflicted
+++ resolved
@@ -250,13 +250,9 @@
 	return &proto.Provision_Response{
 		Type: &proto.Provision_Response_Complete{
 			Complete: &proto.Provision_Complete{
-<<<<<<< HEAD
 				Resources:  resources,
 				Parameters: parameters,
-=======
-				Resources: resources,
-				Plan:      planFileByt,
->>>>>>> a8f5af12
+				Plan:       planFileByt,
 			},
 		},
 	}, nil
