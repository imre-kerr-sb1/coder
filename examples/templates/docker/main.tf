--- conflicted
+++ resolved
@@ -2,7 +2,7 @@
   required_providers {
     coder = {
       source  = "coder/coder"
-      version = "0.5.0-pre"
+      version = "0.4.15"
     }
     docker = {
       source  = "kreuzwerker/docker"
@@ -54,31 +54,6 @@
   }
 }
 
-<<<<<<< HEAD
-data "coder_parameter" "image" {
-  name = "Image"
-  description = "Select a Docker image to use for your workspace."
-  mutable = true
-  icon = "/emojis/1f5bc-fe0f.png"
-  option {
-    name = "Ubuntu"
-    value = "codercom/enterprise-base:ubuntu"
-  }
-  option {
-    name = "Node"
-    value = "codercom/enterprise-node:ubuntu"
-  }
-  option {
-    name = "Java"
-    value = "codercom/enterprise-intellij:ubuntu"
-  }
-  option {
-    name = "Go"
-    value = "codercom/enterprise-golang:ubuntu"
-  }
-}
-=======
->>>>>>> 3ab8d576
 
 resource "docker_volume" "home_volume" {
   name = "coder-${data.coder_workspace.me.owner}-${lower(data.coder_workspace.me.name)}-home"
@@ -97,11 +72,7 @@
 
 resource "docker_container" "workspace" {
   count = data.coder_workspace.me.start_count
-<<<<<<< HEAD
-  image = data.coder_parameter.image.value
-=======
   image = docker_image.main.name
->>>>>>> 3ab8d576
   # Uses lower() to avoid Docker restriction on container names.
   name = "coder-${data.coder_workspace.me.owner}-${lower(data.coder_workspace.me.name)}"
   # Hostname makes the shell more user friendly: coder@my-workspace:~$
@@ -125,17 +96,4 @@
     volume_name    = docker_volume.home_volume.name
     read_only      = false
   }
-<<<<<<< HEAD
-}
-
-resource "coder_metadata" "container_info" {
-  count       = data.coder_workspace.me.start_count
-  resource_id = docker_container.workspace[0].id
-
-  item {
-    key   = "image"
-    value = data.coder_parameter.image.value
-  }
-=======
->>>>>>> 3ab8d576
 }