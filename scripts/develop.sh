#!/usr/bin/env bash

# Allow toggling verbose output
[[ -n ${VERBOSE:-""} ]] && set -x
set -euo pipefail

export SCRIPT_DIR=$(dirname "${BASH_SOURCE[0]}")
<<<<<<< HEAD
<<<<<<< HEAD
echo "SCRIPT_DIR = ${SCRIPT_DIR}"
. "${SCRIPT_DIR}/lib/develop-setup.sh"
=======
. "${SCRIPT_DIR}/scripts/lib/develop-setup.sh"
>>>>>>> ecbb9b8964af237140727c9f3f67317ca5fb878d
=======
. "${SCRIPT_DIR}/scripts/lib/develop-setup.sh"
>>>>>>> ecbb9b89

# Compile the CLI binary once just so we don't waste time compiling things multiple times
go build -o "${CODER_DEV_BIN}" "${PROJECT_ROOT}/cmd/coder"

# Run yarn install, to make sure node_modules are ready to go
"$PROJECT_ROOT/scripts/yarn_install.sh"

# This is a way to run multiple processes in parallel, and have Ctrl-C work correctly
# to kill both at the same time. For more details, see:
# https://stackoverflow.com/questions/3004811/how-do-you-run-multiple-programs-in-parallel-from-a-bash-script
(
	# If something goes wrong, just bail and tear everything down
	# rather than leaving things in an inconsistent state.
	trap 'kill -TERM -$$' ERR
	cdroot
	CODER_HOST=http://127.0.0.1:3000 INSPECT_XSTATE=true yarn --cwd=./site dev || kill -INT -$$ &
	"${CODER_DEV_SHIM}" server --address 127.0.0.1:3000 --in-memory --tunnel || kill -INT -$$ &

<<<<<<< HEAD
<<<<<<< HEAD
	"${SCRIPT_DIR}/lib/develop-postflight.sh"
=======
	"${SCRIPT_DIR}/scripts/lib/develop-postflight.sh"
>>>>>>> ecbb9b8964af237140727c9f3f67317ca5fb878d
=======
	"${SCRIPT_DIR}/scripts/lib/develop-postflight.sh"
>>>>>>> ecbb9b89

	# Wait for both frontend and backend to exit.
	wait
)<|MERGE_RESOLUTION|>--- conflicted
+++ resolved
@@ -5,16 +5,7 @@
 set -euo pipefail
 
 export SCRIPT_DIR=$(dirname "${BASH_SOURCE[0]}")
-<<<<<<< HEAD
-<<<<<<< HEAD
-echo "SCRIPT_DIR = ${SCRIPT_DIR}"
 . "${SCRIPT_DIR}/lib/develop-setup.sh"
-=======
-. "${SCRIPT_DIR}/scripts/lib/develop-setup.sh"
->>>>>>> ecbb9b8964af237140727c9f3f67317ca5fb878d
-=======
-. "${SCRIPT_DIR}/scripts/lib/develop-setup.sh"
->>>>>>> ecbb9b89
 
 # Compile the CLI binary once just so we don't waste time compiling things multiple times
 go build -o "${CODER_DEV_BIN}" "${PROJECT_ROOT}/cmd/coder"
@@ -33,15 +24,7 @@
 	CODER_HOST=http://127.0.0.1:3000 INSPECT_XSTATE=true yarn --cwd=./site dev || kill -INT -$$ &
 	"${CODER_DEV_SHIM}" server --address 127.0.0.1:3000 --in-memory --tunnel || kill -INT -$$ &
 
-<<<<<<< HEAD
-<<<<<<< HEAD
 	"${SCRIPT_DIR}/lib/develop-postflight.sh"
-=======
-	"${SCRIPT_DIR}/scripts/lib/develop-postflight.sh"
->>>>>>> ecbb9b8964af237140727c9f3f67317ca5fb878d
-=======
-	"${SCRIPT_DIR}/scripts/lib/develop-postflight.sh"
->>>>>>> ecbb9b89
 
 	# Wait for both frontend and backend to exit.
 	wait
